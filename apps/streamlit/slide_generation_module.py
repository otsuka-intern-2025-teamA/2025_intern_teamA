--- conflicted
+++ resolved
@@ -47,6 +47,7 @@
 
 # --- スタイル / コンポーネント（既存の自作モジュールに合わせて）
 from lib.api import api_available, get_api_client
+from lib.new_slide_generator import NewSlideGenerator
 from lib.new_slide_generator import NewSlideGenerator
 from lib.styles import (
     apply_company_analysis_page_styles,
@@ -1074,19 +1075,12 @@
 
     st.divider()
 
-<<<<<<< HEAD
     # ====================== 2. スライド生成 ======================
-=======
->>>>>>> 95ef915d
     # テンプレート情報の表示
     if st.button("📋 テンプレート情報を表示", help="使用するテンプレートの詳細情報を表示します"):
         try:
             generator = NewSlideGenerator()
             template_info = generator.get_template_info()
-<<<<<<< HEAD
-=======
-            
->>>>>>> 95ef915d
             st.json(template_info)
         except Exception as e:
             st.error(f"テンプレート情報の取得でエラーが発生しました: {e}")
@@ -1123,11 +1117,7 @@
             # プレゼンテーション生成
             with st.spinner("AIエージェントがプレゼンテーションを生成中..."):
                 try:
-<<<<<<< HEAD
                     print(f"🚀 Streamlit: プレゼンテーション生成開始")
-=======
-                    print("🚀 Streamlit: プレゼンテーション生成開始")
->>>>>>> 95ef915d
                     print(f"  企業名: {company_internal}")
                     print(f"  製品数: {len(selected)}")
                     print(f"  GPT API: {st.session_state.slide_use_gpt_api}")
@@ -1149,19 +1139,18 @@
                     print("🎯 プレゼンテーション生成実行中...")
                     pptx_data = generator.create_presentation(
                         project_name=company_internal,  # 案件名として企業名を使用
+                        project_name=company_internal,  # 案件名として企業名を使用
                         company_name=company_internal,
                         meeting_notes=st.session_state.slide_meeting_notes or "",
                         chat_history=chat_history,
+                        chat_history=chat_history,
                         products=selected,
+                        use_tavily=st.session_state.slide_use_tavily_api,
                         use_gpt=st.session_state.slide_use_gpt_api,
-                        use_tavily=st.session_state.slide_use_tavily_api,
                         tavily_uses=st.session_state.slide_tavily_uses
                     )
-<<<<<<< HEAD
                     
                     # ダウンロードボタンの表示
-=======
->>>>>>> 95ef915d
                     print("✅ プレゼンテーション生成完了")
                     print(f"  生成されたデータサイズ: {len(pptx_data)} バイト")
                     
@@ -1182,6 +1171,7 @@
                     
                 except Exception as e:
                     print(f"❌ Streamlit: プレゼンテーション生成でエラーが発生: {e}")
+                    print(f"❌ Streamlit: プレゼンテーション生成でエラーが発生: {e}")
                     st.error(f"プレゼンテーション生成でエラーが発生しました: {e}")
                     st.info("下書きのみ作成されました。")
 
