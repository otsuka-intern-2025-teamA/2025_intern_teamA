--- conflicted
+++ resolved
@@ -405,7 +405,6 @@
 # =========================
 # 製品概要生成（簡易版）
 # =========================
-<<<<<<< HEAD
 def _extract_json(s: str) -> dict[str, Any]:
     s = (s or "").strip()
     if not s:
@@ -601,30 +600,6 @@
         for c in cands:
             base = c.get("description") or c.get("tags") or ""
             c["overview"] = (base[:80] + ("…" if base and len(base) > 80 else "")) if base else "—"
-=======
-def _generate_product_overview(product: dict[str, Any]) -> str:
-    """製品の概要を生成（80字以内）"""
-    description = product.get("description") or ""
-    tags = product.get("tags") or ""
-    name = product.get("name") or ""
-    
-    # 説明文から概要を生成
-    if description:
-        overview = description[:80]
-        if len(description) > 80:
-            overview += "..."
-        return overview
-    
-    # タグから概要を生成
-    if tags:
-        overview = f"{name}: {tags[:60]}"
-        if len(tags) > 60:
-            overview += "..."
-        return overview
-    
-    # 名前のみ
-    return name if name else "製品の詳細情報がありません"
->>>>>>> d396ca87
 
 
 def _resolve_product_image_src(rec: dict[str, Any]) -> str | None:
@@ -688,12 +663,8 @@
     top_k: int,
     history_n: int,
     dataset: str,
-<<<<<<< HEAD
     uploaded_files: list[Any],   # ここを活用（資料テキスト抽出）
     issues_precomputed: list[dict[str, Any]] | None = None,   # ← 追加
-=======
-    uploaded_files: list[Any],
->>>>>>> d396ca87
 ) -> list[dict[str, Any]]:
     # 企業分析の文脈
     ctx = _gather_messages_context(item_id, history_n)
@@ -706,23 +677,11 @@
     # アップロード資料からテキスト抽出
     uploads_text = _extract_text_from_uploads(uploaded_files) if uploaded_files else ""
 
-<<<<<<< HEAD
     # 事前に計算済みの課題があればそれを使用。なければここで抽出。
     if issues_precomputed is not None:
         issues = issues_precomputed
     else:
         issues = _analyze_pain_points(meeting_notes or "", ctx or "", uploads_text)
-
-    # 埋め込みモデルと環境判定
-    use_azure = os.getenv("USE_AZURE", "").lower() == "true" or bool(os.getenv("AZURE_OPENAI_ENDPOINT"))
-    embed_model = os.getenv("AZURE_OPENAI_EMBED_DEPLOYMENT") if use_azure else os.getenv("EMBED_MODEL", "text-embedding-3-small")
-
-    # LLM クライアント取得
-    client, _ = _get_chat_client()
-=======
-    # 簡易版課題分析
-    issues = _analyze_pain_points_simple(meeting_notes or "", ctx or "", uploads_text)
->>>>>>> d396ca87
 
     # 語句一致で粗選定
     top_pool = max(40, top_k * 4)
@@ -1070,24 +1029,12 @@
                     )
                     st.session_state.product_candidates = candidates
 
-<<<<<<< HEAD
                     status.update(label="3/3 提案商品カードを描画しています")
                     _render_candidates_block(candidates, candidates_placeholder)
 
                     status.update(state="complete", label="提案商品の抽出が完了しました")
 
         # （任意）ここでドラフト保存は従来どおり
-=======
-            # 表示用：課題分析（※候補選定ロジックには影響しない）
-            ctx_for_view = _gather_messages_context(item_id, int(st.session_state.slide_history_reference_count))
-            uploads_text_for_view = _extract_text_from_uploads(st.session_state.uploaded_files_store) if st.session_state.uploaded_files_store else ""
-            st.session_state.analyzed_issues = _analyze_pain_points_simple(
-                st.session_state.slide_meeting_notes or "",
-                ctx_for_view or "",
-                uploads_text_for_view or ""
-            )
-        # （任意）候補検索直後に“ドラフト”保存
->>>>>>> d396ca87
         try:
             proposal_id = _save_proposal_to_db(
                 project_item_id=item_id,
